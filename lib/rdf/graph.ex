--- conflicted
+++ resolved
@@ -888,12 +888,9 @@
     end
   end
 
-<<<<<<< HEAD
   defdelegate isomorphic?(graph1, graph2), to: RDF.Isomorphic, as: :isomorphic_graphs?
   defdelegate isomorphic?(graph1, graph2, opts), to: RDF.Isomorphic, as: :isomorphic_graphs?
 
-
-=======
   @doc """
   Returns a nested map of a `RDF.Graph` where each element from its triples is mapped with the given function.
 
@@ -1088,7 +1085,6 @@
     |> clear_base_iri()
     |> clear_prefixes()
   end
->>>>>>> c9323471
 
   defimpl Enumerable do
     alias RDF.Graph
