defmodule RDF.TestSuite do
  @moduledoc !"General helper functions for the W3C test suites."

  defmodule NS do
    @moduledoc false
    use RDF.Vocabulary.Namespace

    defvocab MF,
      base_iri: "http://www.w3.org/2001/sw/DataAccess/tests/test-manifest#",
      terms: [],
      strict: false

    defvocab RDFT,
      base_iri: "http://www.w3.org/ns/rdftest#",
      terms: ~w[
        TestTurtleEval
        TestTurtlePositiveSyntax
        TestTurtleNegativeSyntax
        TestTurtleNegativeEval
        TestNTriplesPositiveSyntax
        TestNTriplesNegativeSyntax
        TestNQuadsPositiveSyntax
        TestNQuadsNegativeSyntax
      ],
      strict: false

    defvocab RDFN,
      base_iri: "http://json-ld.github.io/normalization/test-vocab#",
      terms: ~w[
        Urgna2012EvalTest
        Urdna2015EvalTest
      ],
      strict: false
  end

  @compile {:no_warn_undefined, RDF.TestSuite.NS.MF}
  @compile {:no_warn_undefined, RDF.TestSuite.NS.RDFT}

  alias NS.MF

  alias RDF.{Turtle, Graph, Description, IRI}

<<<<<<< HEAD
  def dir(format), do: Path.join(RDF.TestData.dir(), String.upcase(format) <> "-TESTS")
  def file(filename, format), do: format |> dir |> Path.join(filename)

  def manifest_path(format, filename), do: file(filename, format)

  def manifest_graph(format, opts \\ []) do
    format
    |> manifest_path(Keyword.get(opts, :manifest, "manifest.ttl"))
    |> Turtle.read_file!(opts)
=======
  def manifest_path(root), do: Path.join(root, "manifest.ttl")

  def manifest_graph(path, opts \\ []) do
    Turtle.read_file!(path, opts)
>>>>>>> 0cae37d7
  end

  def test_cases(manifest_graph, test_type) do
    manifest_graph
    |> Graph.descriptions()
    |> Enum.filter(&(RDF.iri(test_type) in Description.get(&1, RDF.type(), [])))
  end

  def test_name(test_case), do: value(test_case, MF.name())

  def test_title(test_case),
    # Unfortunately OTP < 20 doesn't support unicode characters in atoms,
    # so we can't put the description in the test name
    #    do: test_name(test_case) <> ": " <> value(test_case, RDFS.comment)
    do: test_name(test_case)

  def test_input_file(test_case),
    do: test_case |> Description.first(MF.action()) |> IRI.parse()

  def test_output_file(test_case),
    do: test_case |> Description.first(MF.result()) |> IRI.parse()

  def test_input_file_path(test_case, path),
    do: Path.join(path, test_input_file(test_case).path |> Path.basename())

  def test_result_file_path(test_case, path),
    do: Path.join(path, test_output_file(test_case).path |> Path.basename())

  defp value(description, property),
    do: Description.first(description, property) |> to_string()
end<|MERGE_RESOLUTION|>--- conflicted
+++ resolved
@@ -40,22 +40,11 @@
 
   alias RDF.{Turtle, Graph, Description, IRI}
 
-<<<<<<< HEAD
-  def dir(format), do: Path.join(RDF.TestData.dir(), String.upcase(format) <> "-TESTS")
-  def file(filename, format), do: format |> dir |> Path.join(filename)
-
-  def manifest_path(format, filename), do: file(filename, format)
-
-  def manifest_graph(format, opts \\ []) do
-    format
-    |> manifest_path(Keyword.get(opts, :manifest, "manifest.ttl"))
-    |> Turtle.read_file!(opts)
-=======
-  def manifest_path(root), do: Path.join(root, "manifest.ttl")
+  def manifest_path(root), do: manifest_path(root, "manifest.ttl")
+  def manifest_path(root, file), do: Path.join(root, file)
 
   def manifest_graph(path, opts \\ []) do
     Turtle.read_file!(path, opts)
->>>>>>> 0cae37d7
   end
 
   def test_cases(manifest_graph, test_type) do
